% Building the JDK

## TL;DR (Instructions for the Impatient)

If you are eager to try out building the JDK, these simple steps work most of
the time. They assume that you have installed Git (and Cygwin, MSYS2 or WSL if
running on Windows), and want to clone the main-line JDK repository.

 1. [Get the complete source code](#getting-the-source-code): \
    `git clone https://git.openjdk.org/jdk`

 2. [Run configure](#running-configure): \
    `bash configure`

    If `configure` fails due to missing dependencies (to either the
    [toolchain](#native-compiler-toolchain-requirements), [build tools](
    #build-tools-requirements), [external libraries](
    #external-library-requirements) or the [boot JDK](#boot-jdk-requirements)),
    most of the time it prints a suggestion on how to resolve the situation on
    your platform. Follow the instructions, and try running `bash configure`
    again.

 3. [Run make](#running-make): \
    `make images`

 4. Verify your newly built JDK: \
    `./build/*/images/jdk/bin/java -version`

 5. [Run basic tests](#running-tests): \
    `make test-tier1`

If any of these steps failed, or if you want to know more about build
requirements or build functionality, please continue reading this document.

## Introduction

The JDK is a complex software project. Building it requires a certain amount of
technical expertise, a fair number of dependencies on external software, and
reasonably powerful hardware.

If you just want to use the JDK and not build it yourself, this document is not
for you. See for instance [OpenJDK installation](https://openjdk.org/install)
for some methods of installing a prebuilt JDK.

## Getting the Source Code

Make sure you are getting the correct version. At the [OpenJDK Git
site](https://git.openjdk.org/) you can see a list of all available
repositories. Commonly used repositories are:

* The [JDK Project](https://openjdk.org/projects/jdk) (the main-line currently
  in development): https://git.openjdk.org/jdk

* The [JDK Updates Project](https://openjdk.org/projects/jdk-updates/), which
  has one repository per update release, e.g. https://git.openjdk.org/jdk17u
  for JDK 17.

If you want to build an older version, e.g. JDK 17, it is strongly recommended
that you use the JDK Updates repository, e.g. the `jdk17u`, which contains
incremental updates, instead of the JDK Project repository `jdk17`, which was
frozen at JDK 17 GA.

If you are new to Git, a good place to start is the book [Pro
Git](https://git-scm.com/book/en/v2). The rest of this document assumes a
working knowledge of Git.

### Special Considerations

For a smooth building experience, it is recommended that you follow these rules
on where and how to check out the source code.

* Do not check out the source code in a path which contains spaces. Chances are
  the build will not work. This is most likely to be an issue on Windows
  systems.

* Do not check out the source code in a path which has a very long name or is
  nested many levels deep. Chances are you will hit an OS limitation during the
  build.

* Put the source code on a local disk, not a network share. If possible, use an
  SSD. The build process is very disk intensive, and having slow disk access
  will significantly increase build times. If you need to use a network share
  for the source code, see below for suggestions on how to keep the build
  artifacts on a local disk.

* On Windows, if using [Cygwin](#cygwin), extra care must be taken to make sure
  the environment is consistent. It is recommended that you follow this
  procedure:

  * Create the directory that is going to contain the top directory of the JDK
    clone by using the `mkdir` command in the Cygwin bash shell. That is, do
    *not* create it using Windows Explorer. This will ensure that it will have
    proper Cygwin attributes, and that it's children will inherit those
    attributes.

  * Do not put the JDK clone in a path under your Cygwin home directory. This
    is especially important if your user name contains spaces and/or mixed
    upper and lower case letters.

  * You need to install a git client. You have two choices, Cygwin git or Git
    for Windows. Unfortunately there are pros and cons with each choice.

    * The Cygwin `git` client has no line ending issues and understands Cygwin
      paths (which are used throughout the JDK build system). However, it does
      not currently work well with the Skara CLI tooling. Please see the [Skara
      wiki on Git clients](
      https://wiki.openjdk.org/display/SKARA/Skara#Skara-Git) for up-to-date
      information about the Skara git client support.

    * The [Git for Windows](https://gitforwindows.org) client has issues with
      line endings, and do not understand Cygwin paths. It does work well with
      the Skara CLI tooling, however. To alleviate the line ending problems,
      make sure you set `core.autocrlf` to `false` (this is asked during
      installation).

  Failure to follow this procedure might result in hard-to-debug build
  problems.

## Build Hardware Requirements

The JDK is a massive project, and require machines ranging from decent to
powerful to be able to build in a reasonable amount of time, or to be able to
complete a build at all.

We *strongly* recommend usage of an SSD disk for the build, since disk speed is
one of the limiting factors for build performance.

### Building on x86

At a minimum, a machine with 2-4 cores is advisable, as well as 2-4 GB of RAM.
(The more cores to use, the more memory you need.) At least 6 GB of free disk
space is required.

Even for 32-bit builds, it is recommended to use a 64-bit build machine, and
instead create a 32-bit target using `--with-target-bits=32`.

Note: The 32-bit x86 port is deprecated and may be removed in a future release.

### Building on aarch64

At a minimum, a machine with 8 cores is advisable, as well as 8 GB of RAM. (The
more cores to use, the more memory you need.) At least 6 GB of free disk space
is required.

If you do not have access to sufficiently powerful hardware, it is also
possible to use [cross-compiling](#cross-compiling).

#### Branch Protection

In order to use Branch Protection features in the VM,
`--enable-branch-protection` must be used. This option requires C++ compiler
support (GCC 9.1.0+ or Clang 10+). The resulting build can be run on both
machines with and without support for branch protection in hardware. Branch
Protection is only supported for Linux targets.

### Building on 32-bit ARM

This is not recommended. Instead, see the section on [Cross-compiling](
#cross-compiling).

## Operating System Requirements

The mainline JDK project supports Linux, macOS, AIX and Windows. Support for
other operating system, e.g. BSD, exists in separate "port" projects.

In general, the JDK can be built on a wide range of versions of these operating
systems, but the further you deviate from what is tested on a daily basis, the
more likely you are to run into problems.

This table lists the OS versions used by Oracle when building the JDK. Such
information is always subject to change, but this table is up to date at the
time of writing.

| Operating system  | Vendor/version used                |
| ----------------- | ---------------------------------- |
| Linux/x64         | Oracle Enterprise Linux 6.4 / 8.x  |
| Linux/aarch64     | Oracle Enterprise Linux 7.6 / 8.x  |
| macOS             | macOS 14.x                         |
| Windows           | Windows Server 2016                |

The double version numbers for Linux are due to the hybrid model used at
Oracle, where header files and external libraries from an older version are
used when building on a more modern version of the OS.

The Build Group has a wiki page with [Supported Build Platforms](
https://wiki.openjdk.org/display/Build/Supported+Build+Platforms). From time to
time, this is updated by contributors to list successes or failures of building
on different platforms.

### Windows

Windows XP is not a supported platform, but all newer Windows should be able to
build the JDK.

On Windows, it is important that you pay attention to the instructions in the
[Special Considerations](#special-considerations).

Windows is the only non-POSIX OS supported by the JDK, and as such, requires
some extra care. A POSIX support layer is required to build on Windows.
Currently, the supported such layers are Cygwin, MSYS2 and Windows Subsystem
for Linux (WSL). Of these, Cygwin is the one that has received the most
real-world testing and is likely to cause least trouble.

Internally in the build system, all paths are represented as Unix-style paths,
e.g. `/cygdrive/c/git/jdk/Makefile` rather than `C:\git\jdk\Makefile`. This
rule also applies to input to the build system, e.g. in arguments to
`configure`. So, use `--with-msvcr-dll=/cygdrive/c/msvcr100.dll` rather than
`--with-msvcr-dll=c:\msvcr100.dll`. For details on this conversion, see the
section on [Fixpath](#fixpath).

#### Locale Requirements

Building and testing the JDK requires a well-defined locale to be guaranteed to
run correctly. On non-Windows operating systems, this is achieved using the
`LC_*` variables, which propagate to all child processes of the build.
Unfortunately, there is no way to set the locale for a specific process like
this in Windows. Instead, changes to locale can only be made globally, which
will affect all applications run by the user. Furthermore, Windows makes a
difference between user locale and system locale, where the latter determines
e.g. the file path encoding. Both this locale settings affect building and
testing the JDK.

The **recommended** and **supported** way of building the JDK on Windows is to
set both the system locale and the user locale to **US English**. The system
setting can be changed by going to the Control Panel, choosing "Regional
Settings" -> "Administrative" and then pressing on the "Change System Locale"
button.

Since this is annoying for users who prefer another locale, we strive to get
the building and testing to work on other locales as well. This is on a "best
effort" level, so beware! You might get odd results in both building and
testing. If you do, remember that locales other than US English are not
supported nor recommended.

It is also imperative to install the US English language pack in Visual Studio.
For details, see [Microsoft Visual Studio](#microsoft-visual-studio).

#### Cygwin

Install [Cygwin](https://www.cygwin.com/) as instructed on the home page. It is
strongly recommended to use the 64-bit version of Cygwin.

**Note:** Cygwin has a model of continuously updating all packages without any
easy way to install or revert to a specific version of a package. This means
that whenever you add or update a package in Cygwin, you might (inadvertently)
update tools that are used by the JDK build process, and that can cause
unexpected build problems.

The JDK requires GNU Make 4.0 or greater in Cygwin. This is usually not a
problem, since Cygwin currently only distributes GNU Make at a version above
4.0.

Apart from the basic Cygwin installation, the following packages must also be
installed:

* `autoconf`
* `make`
* `zip`
* `unzip`

Often, you can install these packages using the following command line:

```
<path to Cygwin setup>/setup-x86_64 -q -P autoconf -P make -P unzip -P zip
```

Unfortunately, Cygwin can be unreliable in certain circumstances. If you
experience build tool crashes or strange issues when building on Windows,
please check the Cygwin FAQ on the ["BLODA" list](
https://cygwin.com/faq/faq.html#faq.using.bloda) and the section on [fork()
failures](https://cygwin.com/faq/faq.html#faq.using.fixing-fork-failures).

#### MSYS2

Install [MSYS2](https://www.msys2.org/) as instructed on the home page.

Apart from the basic MSYS2 installation, the following packages must also be
installed:

* `autoconf`
* `tar`
* `make`
* `zip`
* `unzip`

You can install these packages using the following command line:

```
pacman -S autoconf tar make zip unzip
```

#### Windows Subsystem for Linux (WSL)

WSL comes in two flavors, WSL1 and WSL2. These are drastically different under
the hood. WSL1 runs the binaries natively by translating Linux kernel calls
into Windows kernel calls, while WSL2 runs Linux in a virtual machine. Both
solutions have their pros and cons, and you might need to test both before
deciding which works best for you. Both WSL1 and WSL2 are supported, but to
varying degrees.

To use WSL for building the JDK, you will need Windows 10 version 1809 or
later, and you will need to install an Ubuntu guest.

It is possible to build both Windows and Linux binaries from WSL. To build
Windows binaries, you must use a Windows boot JDK (located in a
Windows-accessible directory). To build Linux binaries, you must use a Linux
boot JDK. The default behavior is to build for Windows. To build for Linux,
pass `--build=x86_64-unknown-linux-gnu
--openjdk-target=x86_64-unknown-linux-gnu` to `configure`.

If building Windows binaries, the source code must be located in a Windows-
accessible directory. This is because Windows executables (such as Visual
Studio and the boot JDK) must be able to access the source code. Also, the
drive where the source is stored must be mounted as case-insensitive by
changing either /etc/fstab or /etc/wsl.conf in WSL. Individual directories may
be corrected using the fsutil tool in case the source was cloned before
changing the mount options.

Note that while it's possible to build on WSL, testing is still not fully
supported.

### macOS

Apple is using a quite aggressive scheme of pushing OS updates, and coupling
these updates with required updates of Xcode. Unfortunately, this makes it
difficult for a project such as the JDK to keep pace with a continuously
updated machine running macOS. See the section on [Apple Xcode](#apple-xcode)
on some strategies to deal with this.

It is recommended that you use at least macOS 14 and Xcode 15.4, but
earlier versions may also work.

The standard macOS environment contains the basic tooling needed to build, but
for external libraries a package manager is recommended. The JDK uses
[homebrew](https://brew.sh/) in the examples, but feel free to use whatever
manager you want (or none).

### Linux

It is often not much problem to build the JDK on Linux. The only general advice
is to try to use the compilers, external libraries and header files as provided
by your distribution.

The basic tooling is provided as part of the core operating system, but you
will most likely need to install developer packages.

For apt-based distributions (Debian, Ubuntu, etc), try this:

```
sudo apt-get install build-essential autoconf
```

For rpm-based distributions (Fedora, Red Hat, etc), try this:

```
sudo yum groupinstall "Development Tools"
```

For Alpine Linux, aside from basic tooling, install the GNU versions of some
programs:

```
sudo apk add build-base bash grep zip
```

### AIX

Please consult the AIX section of the [Supported Build Platforms](
https://wiki.openjdk.org/display/Build/Supported+Build+Platforms) OpenJDK Build
Wiki page for details about which versions of AIX are supported.

## Native Compiler (Toolchain) Requirements

Large portions of the JDK consists of native code, that needs to be compiled to
be able to run on the target platform. In theory, toolchain and operating
system should be independent factors, but in practice there's more or less a
one-to-one correlation between target operating system and toolchain.

| Operating system   | Supported toolchain       |
| ------------------ | ------------------------- |
| Linux              | gcc, clang                |
| macOS              | Apple Xcode (using clang) |
| AIX                | IBM Open XL C/C++         |
| Windows            | Microsoft Visual Studio   |

Please see the individual sections on the toolchains for version
recommendations. As a reference, these versions of the toolchains are used, at
the time of writing, by Oracle for the daily builds of the JDK. It should be
possible to compile the JDK with both older and newer versions, but the closer
you stay to this list, the more likely you are to compile successfully without
issues.

<<<<<<< HEAD
| Operating system   | Toolchain version                           |
| ------------------ | ------------------------------------------- |
| Linux              | gcc 14.2.0                                  |
| macOS              | Apple Xcode 15.4 (using clang 15.0.0)       |
| Windows            | Microsoft Visual Studio 2022 version 17.6.5 |
=======
| Operating system   | Toolchain version                            |
| ------------------ | -------------------------------------------- |
| Linux              | gcc 14.2.0                                   |
| macOS              | Apple Xcode 14.3.1 (using clang 14.0.3)      |
| Windows            | Microsoft Visual Studio 2022 version 17.13.2 |
>>>>>>> c116b18b

All compilers are expected to be able to handle the C11 language standard for
C, and C++14 for C++.

### gcc

The minimum accepted version of gcc is 10.0. Older versions will not be accepted
by `configure`.

The JDK is currently known to compile successfully with gcc version 14.2 or
newer.

In general, any version between these two should be usable.

### clang

The minimum accepted version of clang is 13. Older versions will not be
accepted by `configure`.

To use clang instead of gcc on Linux, use `--with-toolchain-type=clang`.

### Apple Xcode

The oldest supported version of Xcode is 13.0.

You will need to download Xcode either from the App Store or specific versions
can be easily located via the [Xcode Releases](https://xcodereleases.com)
website.

When updating Xcode, it is advisable to keep an older version for building the
JDK. To use a specific version of Xcode you have multiple options:

* Use `xcode-select -s` before running `configure`, e.g.
`xcode-select -s /Applications/Xcode13.1.app`. The drawback is that the setting
is system wide and you may have to revert it after a JDK build.
* Use configure option `--with-xcode-path`, e.g.
`configure --with-xcode-path=/Applications/Xcode13.1.app` This allows using a
specific Xcode version for a JDK build, independently of the active Xcode
version by `xcode-select`.

If you have recently (inadvertently) updated your OS and/or Xcode version, and
the JDK can no longer be built, please see the section on [Problems with the
Build Environment](#problems-with-the-build-environment), and [Getting
Help](#getting-help) to find out if there are any recent, non-merged patches
available for this update.

### Microsoft Visual Studio

The minimum accepted version is Visual Studio 2019 version 16.8. (Note that
this version is often presented as "MSVC 14.28", and reported by cl.exe as
19.28.) Older versions will not be accepted by `configure` and will not work.
The maximum accepted version of Visual Studio is 2022.

If you have multiple versions of Visual Studio installed, `configure` will by
default pick the latest. You can request a specific version to be used by
setting `--with-toolchain-version`, e.g. `--with-toolchain-version=2022`.

If you have Visual Studio installed but `configure` fails to detect it, it may
be because of [spaces in path](#spaces-in-path).

You must install the US English locale, otherwise the build system might not be
able to interact properly with the compiler. You can add additional language
packs when installing Visual Studio.

If you have already installed Visual Studio without the US English language
pack, you can modify the installation to add this. You can either do this via a
GUI like this:

* Click on "Visual Studio Installer" in Start menu.
* Click "Modify".
* Select the tab "Language packs".
* Choose "English".
* Click "Modify".

or you can run it on the command line. For this to work, you need to start
`cmd.exe` using "Run as Administrator". Then execute the following line: (note
that the " characters are essential)

```
"C:\Program Files (x86)\Microsoft Visual Studio\Installer\vs_installer.exe" modify --channelId VisualStudio.16.Release --productId Microsoft.VisualStudio.Product.BuildTools --addProductLang en-us -p
```

`VisualStudio.16.Release` represent VS 2019, so adjust the version number
accordingly. If you have not installed the `BuildTools`, but e.g.
`Professional`, adjust the product ID accordingly.

### IBM Open XL C/C++

The minimum accepted version of Open XL is 17.1.1.4. This is in essence clang
15, and will be treated as such by the OpenJDK build system.

## Boot JDK Requirements

Paradoxically, building the JDK requires a pre-existing JDK. This is called the
"boot JDK". The boot JDK does not, however, have to be a JDK built directly
from the source code available in the OpenJDK Community. If you are porting the
JDK to a new platform, chances are that there already exists another JDK for
that platform that is usable as boot JDK.

The rule of thumb is that the boot JDK for building JDK major version *N*
should be a JDK of major version *N-1*, so for building JDK 18 a JDK 17 would
be suitable as boot JDK. However, the JDK should be able to "build itself", so
an up-to-date build of the current JDK source is an acceptable alternative. If
you are following the *N-1* rule, make sure you've got the latest update
version, since e.g. JDK 8 GA might not be able to build JDK 9 on all platforms.

Early in the release cycle, version *N-1* may not yet have been released. In
that case, the preferred boot JDK will be version *N-2* until version *N-1* is
available.

The `configure` scripts tries to locate a suitable boot JDK automatically, but
due to the lack of standard installation locations on most platforms, this
heuristics has a high likelihood to fail. If the boot JDK is not automatically
detected, or the wrong JDK is picked, use `--with-boot-jdk` to point to the JDK
to use.

### Getting JDK Binaries

An overview of common ways to download and install prebuilt JDK binaries can be
found on https://openjdk.org/install. An alternative is to download the [Oracle
JDK](https://www.oracle.com/java/technologies/downloads). Another is
[Adoptium](https://adoptium.net/), which publishes prebuilt binaries for
various platforms.

On Linux you can also get a JDK from the Linux distribution. On apt-based
distros (like Debian and Ubuntu), `sudo apt-get install openjdk-<VERSION>-jdk`
is typically enough to install a JDK \<VERSION\>. On rpm-based distros (like
Fedora and Red Hat), try `sudo yum install java-<VERSION>-openjdk-devel`.

## External Library Requirements

Different platforms require different external libraries. In general, libraries
are not optional - that is, they are either required or not used.

If a required library is not detected by `configure`, you need to provide the
path to it. There are two forms of the `configure` arguments to point to an
external library: `--with-<LIB>=<path>` or `--with-<LIB>-include=<path to
include> --with-<LIB>-lib=<path to lib>`.

The first variant is more concise, but require the include files and library
files to reside in a default hierarchy under this directory. In most cases, it
works fine. As a fallback, the second version allows you to point to the
include directory and the lib directory separately.

### FreeType

FreeType2 from [The FreeType Project](https://www.freetype.org/) is not
required on any platform. The exception is on Unix-based platforms when
configuring such that the build artifacts will reference a system installed
library, rather than bundling the JDK's own copy.

* To install on an apt-based Linux, try running `sudo apt-get install
libfreetype6-dev`.
* To install on an rpm-based Linux, try running `sudo yum install
freetype-devel`.
* To install on Alpine Linux, try running `sudo apk add freetype-dev`.
* To install on macOS, try running `brew install freetype`.

Use `--with-freetype-include=<path>` and `--with-freetype-lib=<path>` if
`configure` does not automatically locate the platform FreeType files.

### Fontconfig

Fontconfig from [freedesktop.org Fontconfig](https://fontconfig.org) is
required on all platforms except Windows and macOS.

* To install on an apt-based Linux, try running `sudo apt-get install
libfontconfig-dev`.
* To install on an rpm-based Linux, try running `sudo yum install
fontconfig-devel`.
* To install on Alpine Linux, try running `sudo apk add fontconfig-dev`.

Use `--with-fontconfig-include=<path>` and `--with-fontconfig=<path>` if
`configure` does not automatically locate the platform Fontconfig files.

### CUPS

CUPS, [Common UNIX Printing System](https://www.cups.org) header files are
required on all platforms, except Windows. Often these files are provided by
your operating system.

* To install on an apt-based Linux, try running `sudo apt-get install
libcups2-dev`.
* To install on an rpm-based Linux, try running `sudo yum install cups-devel`.
* To install on Alpine Linux, try running `sudo apk add cups-dev`.

Use `--with-cups=<path>` if `configure` does not properly locate your CUPS
files.

### X11

Certain [X11](https://www.x.org/) libraries and include files are required on
Linux.

* To install on an apt-based Linux, try running `sudo apt-get install
libx11-dev libxext-dev libxrender-dev libxrandr-dev libxtst-dev libxt-dev`.
* To install on an rpm-based Linux, try running `sudo yum install libXtst-devel
libXt-devel libXrender-devel libXrandr-devel libXi-devel`.
* To install on Alpine Linux, try running `sudo apk add libx11-dev libxext-dev
libxrender-dev libxrandr-dev libxtst-dev libxt-dev`.

Use `--with-x=<path>` if `configure` does not properly locate your X11 files.

### ALSA

ALSA, [Advanced Linux Sound Architecture](https://www.alsa-project.org/) is
required on Linux. At least version 0.9.1 of ALSA is required.

* To install on an apt-based Linux, try running `sudo apt-get install
libasound2-dev`.
* To install on an rpm-based Linux, try running `sudo yum install
alsa-lib-devel`.
* To install on Alpine Linux, try running `sudo apk add alsa-lib-dev`.

Use `--with-alsa=<path>` if `configure` does not properly locate your ALSA
files.

### libffi

libffi, the [Portable Foreign Function Interface Library](
https://sourceware.org/libffi) is required when building the Zero version of
Hotspot.

* To install on an apt-based Linux, try running `sudo apt-get install
libffi-dev`.
* To install on an rpm-based Linux, try running `sudo yum install
libffi-devel`.
* To install on Alpine Linux, try running `sudo apk add libffi-dev`.

Use `--with-libffi=<path>` if `configure` does not properly locate your libffi
files.

## Build Tools Requirements

### Autoconf

The JDK build requires [Autoconf](https://www.gnu.org/software/autoconf) on all
platforms. At least version 2.69 is required.

* To install on an apt-based Linux, try running `sudo apt-get install
autoconf`.
* To install on an rpm-based Linux, try running `sudo yum install autoconf`.
* To install on Alpine Linux, try running `sudo apk add autoconf`.
* To install on macOS, try running `brew install autoconf`.
* To install on Windows, try running `<path to Cygwin setup>/setup-x86_64 -q -P
autoconf`.

If `configure` has problems locating your installation of autoconf, you can
specify it using the `AUTOCONF` environment variable, like this:

```
AUTOCONF=<path to autoconf> configure ...
```

### GNU Make

The JDK build requires [GNU Make](https://www.gnu.org/software/make). No other
flavors of make are supported.

At least version 3.81 of GNU Make must be used. For distributions supporting
GNU Make 4.0 or above, we strongly recommend it. GNU Make 4.0 contains useful
functionality to handle parallel building (supported by `--with-output-sync`)
and speed and stability improvements.

Note that `configure` locates and verifies a properly functioning version of
`make` and stores the path to this `make` binary in the configuration. If you
start a build using `make` on the command line, you will be using the version
of make found first in your `PATH`, and not necessarily the one stored in the
configuration. This initial make will be used as "bootstrap make", and in a
second stage, the make located by `configure` will be called. Normally, this
will present no issues, but if you have a very old `make`, or a non-GNU Make
`make` in your path, this might cause issues.

If you want to override the default make found by `configure`, use the `MAKE`
configure variable, e.g. `configure MAKE=/opt/gnu/make`.

### GNU Bash

The JDK build requires [GNU Bash](https://www.gnu.org/software/bash). No other
shells are supported.

At least version 3.2 of GNU Bash must be used.

### Graphviz and Pandoc

In order to build man pages and the full docs (see the `--enable-full-docs`
configure option) [Pandoc](https://pandoc.org) is required. For full docs also
[Graphviz](https://www.graphviz.org) is required. Any recent versions should
work. For reference, and subject to change, Oracle builds use Graphviz
9.0.0 and Pandoc 2.19.2.

## Running Configure

To build the JDK, you need a "configuration", which consists of a directory
where to store the build output, coupled with information about the platform,
the specific build machine, and choices that affect how the JDK is built.

The configuration is created by the `configure` script. The basic invocation of
the `configure` script looks like this:

```
bash configure [options]
```

This will create an output directory containing the configuration and setup an
area for the build result. This directory typically looks like
`build/linux-x64-server-release`, but the actual name depends on your specific
configuration. (It can also be set directly, see [Using Multiple
Configurations](#using-multiple-configurations)). This directory is referred to
as `$BUILD` in this documentation.

`configure` will try to figure out what system you are running on and where all
necessary build components are. If you have all prerequisites for building
installed, it should find everything. If it fails to detect any component
automatically, it will exit and inform you about the problem.

Some command line examples:

* Create a 32-bit build for Windows with FreeType2 in `C:\freetype-i586`:

  ```
  bash configure --with-freetype=/cygdrive/c/freetype-i586 --with-target-bits=32
  ```

* Create a debug build with the `server` JVM and DTrace enabled:

  ```
  bash configure --enable-debug --with-jvm-variants=server --enable-dtrace
  ```

### Common Configure Arguments

Here follows some of the most common and important `configure` argument.

To get up-to-date information on *all* available `configure` argument, please
run:

```
bash configure --help
```

(Note that this help text also include general autoconf options, like
`--dvidir`, that is not relevant to the JDK. To list only JDK-specific
features, use `bash configure --help=short` instead.)

#### Configure Arguments for Tailoring the Build

* `--enable-debug` - Set the debug level to `fastdebug` (this is a shorthand
  for `--with-debug-level=fastdebug`)
* `--with-debug-level=<level>` - Set the debug level, which can be `release`,
  `fastdebug`, `slowdebug` or `optimized`. Default is `release`. `optimized` is
  variant of `release` with additional Hotspot debug code.
* `--with-native-debug-symbols=<method>` - Specify if and how native debug
  symbols should be built. Available methods are `none`, `internal`,
  `external`, `zipped`. Default behavior depends on platform. See [Native Debug
  Symbols](#native-debug-symbols) for more details.
* `--with-version-string=<string>` - Specify the version string this build will
  be identified with.
* `--with-version-<part>=<value>` - A group of options, where `<part>` can be
  any of `pre`, `opt`, `build`, `major`, `minor`, `security` or `patch`. Use
  these options to modify just the corresponding part of the version string
  from the default, or the value provided by `--with-version-string`.
* `--with-jvm-variants=<variant>[,<variant>...]` - Build the specified variant
  (or variants) of Hotspot. Valid variants are: `server`, `client`, `minimal`,
  `core`, `zero`, `custom`. Note that not all variants are possible to combine
  in a single build.
* `--enable-jvm-feature-<feature>` or `--disable-jvm-feature-<feature>` -
  Include (or exclude) `<feature>` as a JVM feature in Hotspot. You can also
  specify a list of features to be enabled, separated by space or comma, as
  `--with-jvm-features=<feature>[,<feature>...]`. If you prefix `<feature>`
  with a `-`, it will be disabled. These options will modify the default list
  of features for the JVM variant(s) you are building. For the `custom` JVM
  variant, the default list is empty. A complete list of valid JVM features can
  be found using `bash configure --help`.
* `--with-target-bits=<bits>` - Create a target binary suitable for running on
  a `<bits>` platform. Use this to create 32-bit output on a 64-bit build
  platform, instead of doing a full cross-compile. (This is known as a
  *reduced* build.)

On Linux, BSD and AIX, it is possible to override where Java by default
searches for runtime/JNI libraries. This can be useful in situations where
there is a special shared directory for system JNI libraries. This setting can
in turn be overridden at runtime by setting the `java.library.path` property.

* `--with-jni-libpath=<path>` - Use the specified path as a default when
searching for runtime libraries.

#### Configure Arguments for Native Compilation

* `--with-devkit=<path>` - Use this devkit for compilers, tools and resources
* `--with-sysroot=<path>` - Use this directory as sysroot
* `--with-extra-path=<path>[;<path>]` - Prepend these directories to the
  default path when searching for all kinds of binaries
* `--with-toolchain-path=<path>[;<path>]` - Prepend these directories when
  searching for toolchain binaries (compilers etc)
* `--with-extra-cflags=<flags>` - Append these flags when compiling JDK C files
* `--with-extra-cxxflags=<flags>` - Append these flags when compiling JDK C++
  files
* `--with-extra-ldflags=<flags>` - Append these flags when linking JDK
  libraries

#### Configure Arguments for External Dependencies

* `--with-boot-jdk=<path>` - Set the path to the [Boot JDK](
  #boot-jdk-requirements)
* `--with-freetype=<path>` - Set the path to [FreeType](#freetype)
* `--with-cups=<path>` - Set the path to [CUPS](#cups)
* `--with-x=<path>` - Set the path to [X11](#x11)
* `--with-alsa=<path>` - Set the path to [ALSA](#alsa)
* `--with-libffi=<path>` - Set the path to [libffi](#libffi)
* `--with-jtreg=<path>` - Set the path to JTReg. See [Running Tests](
  #running-tests)

Certain third-party libraries used by the JDK (libjpeg, giflib, libpng, lcms
and zlib) are included in the JDK repository. The default behavior of the JDK
build is to use the included ("bundled") versions of libjpeg, giflib, libpng
and lcms. For zlib, the system lib (if present) is used except on Windows and
AIX. However the bundled libraries may be replaced by an external version. To
do so, specify `system` as the `<source>` option in these arguments. (The
default is `bundled`).

* `--with-libjpeg=<source>` - Use the specified source for libjpeg
* `--with-giflib=<source>` - Use the specified source for giflib
* `--with-libpng=<source>` - Use the specified source for libpng
* `--with-lcms=<source>` - Use the specified source for lcms
* `--with-zlib=<source>` - Use the specified source for zlib

On Linux, it is possible to select either static or dynamic linking of the C++
runtime. The default is static linking, with dynamic linking as fallback if the
static library is not found.

* `--with-stdc++lib=<method>` - Use the specified method (`static`, `dynamic`
  or `default`) for linking the C++ runtime.

### Configure Control Variables

It is possible to control certain aspects of `configure` by overriding the
value of `configure` variables, either on the command line or in the
environment.

Normally, this is **not recommended**. If used improperly, it can lead to a
broken configuration. Unless you're well versed in the build system, this is
hard to use properly. Therefore, `configure` will print a warning if this is
detected.

However, there are a few `configure` variables, known as *control variables*
that are supposed to be overridden on the command line. These are variables
that describe the location of tools needed by the build, like `MAKE` or `GREP`.
If any such variable is specified, `configure` will use that value instead of
trying to autodetect the tool. For instance, `bash configure
MAKE=/opt/gnumake4.0/bin/make`.

If a configure argument exists, use that instead, e.g. use `--with-jtreg`
instead of setting `JTREGEXE`.

Also note that, despite what autoconf claims, setting `CFLAGS` will not
accomplish anything. Instead use `--with-extra-cflags` (and similar for
`cxxflags` and `ldflags`).

## Running Make

When you have a proper configuration, all you need to do to build the JDK is to
run `make`. (But see the warning at [GNU Make](#gnu-make) about running the
correct version of make.)

When running `make` without any arguments, the default target is used, which is
the same as running `make default` or `make jdk`. This will build a minimal (or
roughly minimal) set of compiled output (known as an "exploded image") needed
for a developer to actually execute the newly built JDK. The idea is that in an
incremental development fashion, when doing a normal make, you should only
spend time recompiling what's changed (making it purely incremental) and only
do the work that's needed to actually run and test your code.

The output of the exploded image resides in `$BUILD/jdk`. You can test the
newly built JDK like this: `$BUILD/jdk/bin/java -version`.

### Common Make Targets

Apart from the default target, here are some common make targets:

* `hotspot` - Build all of hotspot (but only hotspot)
* `hotspot-<variant>` - Build just the specified jvm variant
* `images` or `product-images` - Build the JDK image
* `docs` or `docs-image` - Build the documentation image
* `test-image` - Build the test image
* `all` or `all-images` - Build all images (product, docs and test)
* `bootcycle-images` - Build images twice, second time with newly built JDK
  (good for testing)
* `clean` - Remove all files generated by make, but not those generated by
  configure
* `dist-clean` - Remove all files, including configuration

Run `make help` to get an up-to-date list of important make targets and make
control variables.

It is possible to build just a single module, a single phase, or a single phase
of a single module, by creating make targets according to these following
patterns. A phase can be either of `gensrc`, `gendata`, `copy`, `java`,
`launchers`, or `libs`. See [Using Fine-Grained Make Targets](
#using-fine-grained-make-targets) for more details about this functionality.

* `<phase>` - Build the specified phase and everything it depends on
* `<module>` - Build the specified module and everything it depends on
* `<module>-<phase>` - Compile the specified phase for the specified module and
  everything it depends on

Similarly, it is possible to clean just a part of the build by creating make
targets according to these patterns:

* `clean-<outputdir>` - Remove the subdir in the output dir with the name
* `clean-<phase>` - Remove all build results related to a certain build phase
* `clean-<module>` - Remove all build results related to a certain module
* `clean-<module>-<phase>` - Remove all build results related to a certain
  module and phase

### Make Control Variables

It is possible to control `make` behavior by overriding the value of `make`
variables, either on the command line or in the environment.

Normally, this is **not recommended**. If used improperly, it can lead to a
broken build. Unless you're well versed in the build system, this is hard to
use properly. Therefore, `make` will print a warning if this is detected.

However, there are a few `make` variables, known as *control variables* that
are supposed to be overridden on the command line. These make up the "make
time" configuration, as opposed to the "configure time" configuration.

#### General Make Control Variables

* `JOBS` - Specify the number of jobs to build with. See [Build
  Performance](#build-performance).
* `LOG` - Specify the logging level and functionality. See [Checking the Build
  Log File](#checking-the-build-log-file)
* `CONF` and `CONF_NAME` - Selecting the configuration(s) to use. See [Using
  Multiple Configurations](#using-multiple-configurations)

#### Test Make Control Variables

These make control variables only make sense when running tests. Please see
**Testing the JDK** ([html](testing.html), [markdown](testing.md)) for details.

* `TEST`
* `TEST_JOBS`
* `TEST_OPTS`
* `TEST_VM_OPTS`
* `JTREG`
* `GTEST`
* `MICRO`

#### Advanced Make Control Variables

These advanced make control variables can be potentially unsafe. See [Hints and
Suggestions for Advanced Users](#hints-and-suggestions-for-advanced-users) and
[Understanding the Build System](#understanding-the-build-system) for details.

* `SPEC`
* `CONF_CHECK`
* `COMPARE_BUILD`
* `JDK_FILTER`
* `SPEC_FILTER`

## Running Tests

Most of the JDK tests are using the [JTReg](https://openjdk.org/jtreg) test
framework. Make sure that your configuration knows where to find your
installation of JTReg. If this is not picked up automatically, use the
`--with-jtreg=<path to jtreg home>` option to point to the JTReg framework.
Note that this option should point to the JTReg home, i.e. the top directory,
containing `lib/jtreg.jar` etc.

The [Adoption Group](https://wiki.openjdk.org/display/Adoption) provides recent
builds of jtreg [here](
https://ci.adoptium.net/view/Dependencies/job/dependency_pipeline/lastSuccessfulBuild/artifact/jtreg/).
Download the latest `.tar.gz` file, unpack it, and point `--with-jtreg` to the
`jtreg` directory that you just unpacked.

Building of Hotspot Gtest suite requires the source code of Google Test
framework. The top directory, which contains both `googletest` and `googlemock`
directories, should be specified via `--with-gtest`. The minimum supported
version of Google Test is 1.14.0, whose source code can be obtained:

* by downloading and unpacking the source bundle from
  [here](https://github.com/google/googletest/releases/tag/v1.14.0), or
* by checking out `v1.14.0` tag of `googletest` project:
  `git clone -b v1.14.0 https://github.com/google/googletest`

To execute the most basic tests (tier 1), use:

```
make test-tier1
```

For more details on how to run tests, please see **Testing the JDK**
([html](testing.html), [markdown](testing.md)).

## Signing

### macOS

Modern versions of macOS require applications to be signed and notarized before
distribution. See Apple's documentation for more background on what this means
and how it works. To help support this, the JDK build can be configured to
automatically sign all native binaries, and the JDK bundle, with all the
options needed for successful notarization, as well as all the entitlements
required by the JDK. To enable `hardened` signing, use configure parameter
`--with-macosx-codesign=hardened` and configure the signing identity you wish
to use with `--with-macosx-codesign-identity=<identity>`. The identity refers
to a signing identity from Apple that needs to be preinstalled on the build
host.

When not signing for distribution with the hardened option, the JDK build will
still attempt to perform `adhoc` signing to add the special entitlement
`com.apple.security.get-task-allow` to each binary. This entitlement is
required to be able to dump core files from a process. Note that adding this
entitlement makes the build invalid for notarization, so it is only added when
signing in `debug` mode. To explicitly enable this kind of ad hoc signing, use
configure parameter `--with-macosx-codesign=debug`. It will be enabled by
default in most cases.

It's also possible to completely disable any explicit codesign operations done
by the JDK build using the configure parameter `--without-macosx-codesign`. The
exact behavior then depends on the architecture. For macOS on x64, it (at least
at the time of this writing) results in completely unsigned binaries that
should still work fine for development and debugging purposes. On aarch64, the
Xcode linker will apply a default "ad hoc" signing, without any entitlements.
Such a build does not allow dumping core files.

The default mode "auto" will try for `hardened` signing if the debug level is
`release` and either the default identity or the specified identity is valid.
If hardened isn't possible, then `debug` signing is chosen if it works. If
nothing works, the codesign build step is disabled.

## Cross-Compiling

Cross-compiling means using one platform (the *build* platform) to generate
output that can ran on another platform (the *target* platform).

The typical reason for cross-compiling is that the build is performed on a more
powerful desktop computer, but the resulting binaries will be able to run on a
different, typically low-performing system. Most of the complications that
arise when building for embedded is due to this separation of *build* and
*target* systems.

This requires a more complex setup and build procedure. This section assumes
you are familiar with cross-compiling in general, and will only deal with the
particularities of cross-compiling the JDK. If you are new to cross-compiling,
please see the [external links at Wikipedia](
https://en.wikipedia.org/wiki/Cross_compiler#External_links) for a good start
on reading materials.

Cross-compiling the JDK requires you to be able to build both for the build
platform and for the target platform. The reason for the former is that we need
to build and execute tools during the build process, both native tools and Java
tools.

If all you want to do is to compile a 32-bit version, for the same OS, on a
64-bit machine, consider using `--with-target-bits=32` instead of doing a
full-blown cross-compilation. (While this surely is possible, it's a lot more
work and will take much longer to build.)

Setting up a cross-compilation environment by hand is time-consuming and error
prone. It is highly recommended that you use one of the automated methods
described in [Cross compiling the easy way](#cross-compiling-the-easy-way).

### Specifying the Target Platform

You *must* specify the target platform when cross-compiling. Doing so will also
automatically turn the build into a cross-compiling mode. The simplest way to
do this is to use the `--openjdk-target` argument, e.g.
`--openjdk-target=arm-linux-gnueabihf`. or `--openjdk-target=aarch64-oe-linux`.
This will automatically set the `--host` and `--target` options for autoconf,
which can otherwise be confusing. (In autoconf terminology, the "target" is
known as "host", and "target" is used for building a Canadian cross-compiler.)

If `--build` has not been explicitly passed to configure, `--openjdk-target`
will autodetect the build platform and internally set the flag automatically,
otherwise the platform that was explicitly passed to `--build` will be used
instead.

### Boot JDK and Build JDK

When cross-compiling, make sure you use a boot JDK that runs on the *build*
system, and not on the *target* system.

To be able to build, we need a "Build JDK", which is a JDK built from the
current sources (that is, the same as the end result of the entire build
process), but able to run on the *build* system, and not the *target* system.
(In contrast, the Boot JDK should be from an older release, e.g. JDK 8 when
building JDK 9.)

The build process will create a minimal Build JDK for you, as part of building.
To speed up the build, you can use `--with-build-jdk` to `configure` to point
to a pre-built Build JDK. Please note that the build result is unpredictable,
and can possibly break in subtle ways, if the Build JDK does not **exactly**
match the current sources.

### Toolchain Considerations

You will need two copies of your toolchain, one which generates output that can
run on the target system (the normal, or *target*, toolchain), and one that
generates output that can run on the build system (the *build* toolchain).

If you are cross-compiling using gcc, it is recommended to use the gcc standard
where you prefix cross-compiling tools with the target denominator. If you
follow this standard, `configure` is likely to pick up the toolchain correctly.

The *build* toolchain will be auto-detected just the same way the normal
*build*/*target* toolchain will be auto-detected when not cross-compiling. If
this is not what you want, or if the auto-detection fails, you can specify a
devkit containing the *build* toolchain using `--with-build-devkit` to
`configure`, or by giving `BUILD_CC` and `BUILD_CXX` arguments.

It is often helpful to locate the cross-compilation tools, headers and
libraries in a separate directory, outside the normal path, and point out that
directory to `configure`. Do this by setting the sysroot (`--with-sysroot`) and
appending the directory when searching for cross-compilations tools
(`--with-toolchain-path`). As a compact form, you can also use `--with-devkit`
to point to a single directory, if it is correctly setup. (See
`make/autoconf/basics.m4` for details.)

### Native Libraries

You will need copies of external native libraries for the *target* system
present on the *build* machine while building.

Take care not to replace the *build* system's version of these libraries by
mistake, as that can render the *build* machine unusable.

Make sure that the libraries you point to (ALSA, X11, etc) are for the *target*
platform, not the *build* platform.

#### ALSA

You will need alsa libraries suitable for your *target* system. In most cases,
using Debian's pre-built libraries work fine.

Note that alsa is needed even if you only want to build a headless JDK.

* Go to [Debian Package Search](https://www.debian.org/distrib/packages),
  search for the `libasound2` and `libasound2-dev` packages for your *target*
  system, and download them to /tmp.

* Install the libraries into the cross-compilation toolchain. For instance:

  ```
  cd /tools/gcc-linaro-arm-linux-gnueabihf-raspbian-2012.09-20120921_linux/arm-linux-gnueabihf/libc
  dpkg-deb -x /tmp/libasound2_1.0.25-4_armhf.deb .
  dpkg-deb -x /tmp/libasound2-dev_1.0.25-4_armhf.deb .
  ```

* If alsa is not properly detected by `configure`, you can specify it by
  `--with-alsa`.

#### X11

You will need X11 libraries suitable for your *target* system. In most cases,
using Debian's pre-built libraries work fine.

Note that X11 is needed even if you only want to build a headless JDK.

* Go to [Debian Package Search](https://www.debian.org/distrib/packages),
  search for the following packages for your *target* system, and download them
  to /tmp/target-x11:

  * `libxi`
  * `libxi-dev`
  * `x11proto-core-dev`
  * `x11proto-input-dev`
  * `x11proto-kb-dev`
  * `x11proto-render-dev`
  * `x11proto-xext-dev`
  * `libice-dev`
  * `libxrender`
  * `libxrender-dev`
  * `libxrandr-dev`
  * `libsm-dev`
  * `libxt-dev`
  * `libx11`
  * `libx11-dev`
  * `libxtst`
  * `libxtst-dev`
  * `libxext`
  * `libxext-dev`

* Install the libraries into the cross-compilation toolchain. For instance:

  ```
  cd /tools/gcc-linaro-arm-linux-gnueabihf-raspbian-2012.09-20120921_linux/arm-linux-gnueabihf/libc/usr
  mkdir X11R6
  cd X11R6
  for deb in /tmp/target-x11/*.deb ; do dpkg-deb -x $deb . ; done
  mv usr/* .
  cd lib
  cp arm-linux-gnueabihf/* .
  ```

  You can ignore the following messages, since these libraries are not needed
  to successfully complete a full JDK build.

  ```
  cp: cannot stat `arm-linux-gnueabihf/libICE.so': No such file or directory
  cp: cannot stat `arm-linux-gnueabihf/libSM.so': No such file or directory
  cp: cannot stat `arm-linux-gnueabihf/libXt.so': No such file or directory
  ```

* If the X11 libraries are not properly detected by `configure`, you can point
  them out by `--with-x`.

### Verifying the Build

The build will end up in a directory named like
`build/linux-arm-normal-server-release`.

Inside this build output directory, the `images/jdk` will contain the newly
built JDK, for your *target* system.

Copy these folders to your *target* system. Then you can run e.g.
`images/jdk/bin/java -version`.

### Cross-Compiling the Easy Way

Setting up a proper cross-compilation environment can be a lot of work.
Fortunately there are ways that more or less automate this process. Here are
two recommended methods, using the "devkits" that can be generated by the JDK
build system, or by using the `debootstrap` command in Debian. The former works
on all Linux distributions, the latter only on Debian and derivatives. Both
solution only work for gcc.

The devkit method is regularly used for testing by Oracle, and the debootstrap
method is regularly used in GitHub Actions testing.

#### Using OpenJDK Devkits

The JDK build system provides out-of-the box support for creating and using so
called devkits. A `devkit` is basically a collection of a cross-compiling
toolchain and a sysroot environment which can easily be used together with the
`--with-devkit` configure option to cross compile the JDK. On Linux/x86_64, the
following command:

```
bash configure --with-devkit=<devkit-path> --openjdk-target=ppc64-linux-gnu && make
```

will configure and build the JDK for Linux/ppc64 assuming that `<devkit-path>`
points to a Linux/x86_64 to Linux/ppc64 devkit.

Devkits can be created from the `make/devkit` directory by executing:

```
make [ TARGETS="<TARGET_TRIPLET>+" ] [ BASE_OS=<OS> ] [ BASE_OS_VERSION=<VER> ]
```

where `TARGETS` contains one or more `TARGET_TRIPLET`s of the form described in
[section 3.4 of the GNU Autobook](
https://sourceware.org/autobook/autobook/autobook_17.html). If no targets are
given, a native toolchain for the current platform will be created. Currently,
at least the following targets are known to work:

| Supported devkit targets |
| ------------------------ |
| x86_64-linux-gnu         |
| aarch64-linux-gnu        |
| arm-linux-gnueabihf      |
| ppc64-linux-gnu          |
| ppc64le-linux-gnu        |
| s390x-linux-gnu          |

`BASE_OS` must be one of "OEL6" for Oracle Enterprise Linux 6 or "Fedora" (if
not specified "OEL6" will be the default). If the base OS is "Fedora" the
corresponding Fedora release can be specified with the help of the
`BASE_OS_VERSION` option (with "27" as default version). If the build is
successful, the new devkits can be found in the `build/devkit/result`
subdirectory:

```
cd make/devkit
make TARGETS="ppc64le-linux-gnu aarch64-linux-gnu" BASE_OS=Fedora BASE_OS_VERSION=21
ls -1 ../../build/devkit/result/
x86_64-linux-gnu-to-aarch64-linux-gnu
x86_64-linux-gnu-to-ppc64le-linux-gnu
```

Notice that devkits are not only useful for targeting different build
platforms. Because they contain the full build dependencies for a system (i.e.
compiler and root file system), they can easily be used to build well-known,
reliable and reproducible build environments. You can for example create and
use a devkit with GCC 7.3 and a Fedora 12 sysroot environment (with glibc 2.11)
on Ubuntu 14.04 (which doesn't have GCC 7.3 by default) to produce JDK binaries
which will run on all Linux systems with runtime libraries newer than the ones
from Fedora 12 (e.g. Ubuntu 16.04, SLES 11 or RHEL 6).

#### Using Debian debootstrap

On Debian (or a derivative like Ubuntu), you can create sysroots for foreign
architectures with tools provided by the OS. You can use `debootstrap` to
create a *target* system chroot directory, which would have the native
libraries and headers specific to that *target* system. After that, you can use
the cross-compiler on the *build* system, pointing into the chroot to get the
build dependencies right. This allows building for foreign architectures with
native compilation speed.

For example, cross-compiling to AArch64 from x86_64 could be done like this:

* Install cross-compiler on the *build* system:

  ```
  apt install g++-aarch64-linux-gnu gcc-aarch64-linux-gnu
  ```

* Create chroot on the *build* system, configuring it for *target* system:

  ```
  sudo debootstrap \
    --arch=arm64 \
    --verbose \
    --include=fakeroot,symlinks,build-essential,libx11-dev,libxext-dev,libxrender-dev,libxrandr-dev,libxtst-dev,libxt-dev,libcups2-dev,libfontconfig1-dev,libasound2-dev,libfreetype6-dev,libpng-dev,libffi-dev \
    --resolve-deps \
    buster \
    ~/sysroot-arm64 \
    https://httpredir.debian.org/debian/
  ```

* To create an Ubuntu-based chroot:

  ```
  sudo debootstrap \
    --arch=arm64 \
    --verbose \
    --components=main,universe \
    --include=fakeroot,symlinks,build-essential,libx11-dev,libxext-dev,libxrender-dev,libxrandr-dev,libxtst-dev,libxt-dev,libcups2-dev,libfontconfig1-dev,libasound2-dev,libfreetype6-dev,libpng-dev,libffi-dev \
    --resolve-deps \
    jammy \
    ~/sysroot-arm64 \
    http://ports.ubuntu.com/ubuntu-ports/
  ```

  Note that `symlinks` is in the universe repository.

* Make sure the symlinks inside the newly created chroot point to proper
  locations:

  ```
  sudo chroot ~/sysroot-arm64 symlinks -cr .
  ```

* Configure and build with newly created chroot as sysroot/toolchain-path:

  ```
  sh ./configure \
    --openjdk-target=aarch64-linux-gnu \
    --with-sysroot=~/sysroot-arm64
  make images
  ls build/linux-aarch64-server-release/
  ```

The build does not create new files in that chroot, so it can be reused for
multiple builds without additional cleanup.

The build system should automatically detect the toolchain paths and
dependencies, but sometimes it might require a little nudge with:

* Native compilers: override `CC` or `CXX` for `./configure`

* Freetype lib location: override `--with-freetype-lib`, for example
  `${sysroot}/usr/lib/${target}/`

* Freetype includes location: override `--with-freetype-include` for example
  `${sysroot}/usr/include/freetype2/`

* X11 libraries location: override `--x-libraries`, for example
  `${sysroot}/usr/lib/${target}/`

Architectures that are known to successfully cross-compile like this are:

| Target       | Debian tree  | Debian arch   | `--openjdk-target=...`   | `--with-jvm-variants=...` |
| ------------ | ------------ | ------------- | ------------------------ | ------------------------- |
| x86          | buster       | i386          | i386-linux-gnu           | (all)                     |
| arm          | buster       | armhf         | arm-linux-gnueabihf      | (all)                     |
| aarch64      | buster       | arm64         | aarch64-linux-gnu        | (all)                     |
| ppc64le      | buster       | ppc64el       | powerpc64le-linux-gnu    | (all)                     |
| s390x        | buster       | s390x         | s390x-linux-gnu          | (all)                     |
| mipsle       | buster       | mipsel        | mipsel-linux-gnu         | zero                      |
| mips64le     | buster       | mips64el      | mips64el-linux-gnueabi64 | zero                      |
| armel        | buster       | arm           | arm-linux-gnueabi        | zero                      |
| ppc          | sid          | powerpc       | powerpc-linux-gnu        | zero                      |
| ppc64be      | sid          | ppc64         | powerpc64-linux-gnu      | (all)                     |
| m68k         | sid          | m68k          | m68k-linux-gnu           | zero                      |
| alpha        | sid          | alpha         | alpha-linux-gnu          | zero                      |
| sh4          | sid          | sh4           | sh4-linux-gnu            | zero                      |
| riscv64      | sid          | riscv64       | riscv64-linux-gnu        | (all)                     |

### Considerations for Specific Targets

#### Building for ARM32

A common cross-compilation target is the ARM CPU. When building for ARM, it is
recommended to set the ABI profile. A number of pre-defined ABI profiles are
available using `--with-abi-profile`: `arm-vfp-sflt`, `arm-vfp-hflt`,
`arm-sflt`, `armv5-vfp-sflt` and `armv6-vfp-hflt`. Note that soft-float ABIs
are no longer properly supported by the JDK.

#### Building for RISC-V

The RISC-V community provides a basic [GNU compiler toolchain](
https://github.com/riscv-collab/riscv-gnu-toolchain), but the [external
libraries](#external-library-requirements) required by the JDK complicate the
building process. The placeholder `<toolchain-installed-path>` shown below is
the path where you want to install the toolchain.

* Install the RISC-V GNU compiler toolchain:

  ```
  git clone --recursive https://github.com/riscv-collab/riscv-gnu-toolchain
  cd riscv-gnu-toolchain
  ./configure --prefix=<toolchain-installed-path>
  make linux
  export PATH=<toolchain-installed-path>/bin:$PATH
  ```

* Cross-compile all the required libraries:

  ```
  # An example for libffi
  git clone https://github.com/libffi/libffi
  cd libffi
  ./configure --host=riscv64-unknown-linux-gnu --prefix=<toolchain-installed-path>/sysroot/usr
  make
  make install
  ```

* Configure and build the JDK:

  ```
  bash configure \
    --with-boot-jdk=$BOOT_JDK \
    --openjdk-target=riscv64-linux-gnu \
    --with-sysroot=<toolchain-installed-path>/sysroot \
    --with-toolchain-path=<toolchain-installed-path>/bin \
    --with-extra-path=<toolchain-installed-path>/bin
  make images
  ```

#### Building for musl

Just like it's possible to cross-compile for a different CPU, it's possible to
cross-compile for `musl` libc on a glibc-based *build* system. A devkit
suitable for most target CPU architectures can be obtained from
[musl.cc](https://musl.cc). After installing the required packages in the
sysroot, configure the build with `--openjdk-target`:

```
sh ./configure --with-jvm-variants=server \
--with-boot-jdk=$BOOT_JDK \
--with-build-jdk=$BUILD_JDK \
--openjdk-target=x86_64-unknown-linux-musl \
--with-devkit=$DEVKIT \
--with-sysroot=$SYSROOT
```

and run `make` normally.

#### Building for Windows AArch64
The Visual Studio Build Tools can be used for building the JDK without a full
Visual Studio installation. To set up the Visual Studio 2022 Build Tools on a
Windows AArch64 machine for a native build, launch the installer as follows
in a Windows command prompt:

```
vs_buildtools.exe --quiet --wait --norestart --nocache ^
--installPath "%ProgramFiles(x86)%\Microsoft Visual Studio\2022\BuildTools" ^
--add Microsoft.VisualStudio.Component.VC.CoreBuildTools ^
--add Microsoft.VisualStudio.Component.VC.Tools.ARM64 ^
--add Microsoft.VisualStudio.Component.Windows11SDK.22621
```

To generate Windows AArch64 builds using Cygwin on a Windows x64 machine,
you must set the proper target platform by adding
`--openjdk-target=aarch64-unknown-cygwin` to your configure command line.

## Build Performance

Building the JDK requires a lot of horsepower. Some of the build tools can be
adjusted to utilize more or less of resources such as parallel threads and
memory. The `configure` script analyzes your system and selects reasonable
values for such options based on your hardware. If you encounter resource
problems, such as out of memory conditions, you can modify the detected values
with:

* `--with-num-cores` -- number of cores in the build system, e.g.
  `--with-num-cores=8`.

* `--with-memory-size` -- memory (in MB) available in the build system, e.g.
  `--with-memory-size=1024`

You can also specify directly the number of build jobs to use with
`--with-jobs=N` to `configure`, or `JOBS=N` to `make`. Do not use the `-j` flag
to `make`. In most cases it will be ignored by the makefiles, but it can cause
problems for some make targets.

It might also be necessary to specify the JVM arguments passed to the Boot JDK,
using e.g. `--with-boot-jdk-jvmargs="-Xmx8G"`. Doing so will override the
default JVM arguments passed to the Boot JDK.

At the end of a successful execution of `configure`, you will get a performance
summary, indicating how well the build will perform. Here you will also get
performance hints. If you want to build fast, pay attention to those!

If you want to tweak build performance, run with `make LOG=info` to get a build
time summary at the end of the build process.

### Disk Speed

If you are using network shares, e.g. via NFS, for your source code, make sure
the build directory is situated on local disk (e.g. by `ln -s
/localdisk/jdk-build $JDK-SHARE/build`). The performance penalty is extremely
high for building on a network share; close to unusable.

Also, make sure that your build tools (including Boot JDK and toolchain) is
located on a local disk and not a network share.

As has been stressed elsewhere, do use SSD for source code and build directory,
as well as (if possible) the build tools.

### Virus Checking

The use of virus checking software, especially on Windows, can *significantly*
slow down building of the JDK. If possible, turn off such software, or exclude
the directory containing the JDK source code from on-the-fly checking.

### Ccache

The JDK build supports building with ccache when using gcc or clang. Using
ccache can radically speed up compilation of native code if you often rebuild
the same sources. Your mileage may vary however, so we recommend evaluating it
for yourself. To enable it, make sure it's on the path and configure with
`--enable-ccache`.

### Precompiled Headers

By default, the Hotspot build uses pre-compiled headers (PCH) on the toolchains
were it is properly supported (clang, gcc, and Visual Studio). Normally, this
speeds up the build process, but in some circumstances, it can actually slow
things down.

You can experiment by disabling pre-compiled headers using
`--disable-precompiled-headers`.

### Icecc / Icecream

[icecc/icecream](https://github.com/icecc/icecream) is a simple way to setup a
distributed compiler network. If you have multiple machines available for
building the JDK, you can drastically cut individual build times by utilizing
it.

To use, setup an icecc network, and install icecc on the build machine. Then
run `configure` using `--enable-icecc`.

### Using the javac Server

To speed up compilation of Java code, especially during incremental
compilations, the javac server is automatically enabled in the configuration
step by default. To explicitly enable or disable the javac server, use either
`--enable-javac-server` or `--disable-javac-server`.

### Building the Right Target

Selecting the proper target to build can have dramatic impact on build time.
For normal usage, `jdk` or the default target is just fine. You only need to
build `images` for shipping, or if your tests require it.

See also [Using Fine-Grained Make Targets](#using-fine-grained-make-targets) on
how to build an even smaller subset of the product.

## Troubleshooting

If your build fails, it can sometimes be difficult to pinpoint the problem or
find a proper solution.

### Locating the Source of the Error

When a build fails, it can be hard to pinpoint the actual cause of the error.
In a typical build process, different parts of the product build in parallel,
with the output interlaced.

#### Build Failure Summary

To help you, the build system will print a failure summary at the end. It looks
like this:

```
ERROR: Build failed for target 'hotspot' in configuration 'linux-x64' (exit code 2)

=== Output from failing command(s) repeated here ===
* For target hotspot_variant-server_libjvm_objs_psMemoryPool.o:
/src/jdk/hotspot/src/share/vm/services/psMemoryPool.cpp:1:1: error: 'failhere' does not name a type
   ... (rest of output omitted)

* All command lines available in /src/jdk/build/linux-x64/make-support/failure-logs.
=== End of repeated output ===

=== Make failed targets repeated here ===
lib/CompileJvm.gmk:207: recipe for target '/src/jdk/build/linux-x64/hotspot/variant-server/libjvm/objs/psMemoryPool.o' failed
make/Main.gmk:263: recipe for target 'hotspot-server-libs' failed
=== End of repeated output ===

HELP: Try searching the build log for the name of the first failed target.
HELP: Run 'make doctor' to diagnose build problems.
```

Let's break it down! First, the selected configuration, and the top-level
target you entered on the command line that caused the failure is printed.

Then, between the `Output from failing command(s) repeated here` and `End of
repeated output` the first lines of output (stdout and stderr) from the actual
failing command is repeated. In most cases, this is the error message that
caused the build to fail. If multiple commands were failing (this can happen in
a parallel build), output from all failed commands will be printed here.

The path to the `failure-logs` directory is printed. In this file you will find
a `<target>.log` file that contains the output from this command in its
entirety, and also a `<target>.cmd`, which contain the complete command line
used for running this command. You can re-run the failing command by executing
`. <path to failure-logs>/<target>.cmd` in your shell.

Another way to trace the failure is to follow the chain of make targets, from
top-level targets to individual file targets. Between `Make failed targets
repeated here` and `End of repeated output` the output from make showing this
chain is repeated. The first failed recipe will typically contain the full path
to the file in question that failed to compile. Following lines will show a
trace of make targets why we ended up trying to compile that file.

Finally, some hints are given on how to locate the error in the complete log.
In this example, we would try searching the log file for "`psMemoryPool.o`".
Another way to quickly locate make errors in the log is to search for "`]
Error`" or "`***`".

Note that the build failure summary will only help you if the issue was a
compilation failure or similar. If the problem is more esoteric, or is due to
errors in the build machinery, you will likely get empty output logs, and `No
indication of failed target found` instead of the make target chain.

#### Checking the Build Log File

The output (stdout and stderr) from the latest build is always stored in
`$BUILD/build.log`. The previous build log is stored as `build.log.old`. This
means that it is not necessary to redirect the build output yourself if you
want to process it.

You can increase the verbosity of the log file, by the `LOG` control variable
to `make`. If you want to see the command lines used in compilations, use
`LOG=cmdlines`. To increase the general verbosity, use `LOG=info`, `LOG=debug`
or `LOG=trace`. Both of these can be combined with `cmdlines`, e.g.
`LOG=info,cmdlines`. The `debug` log level will show most shell commands
executed by make, and `trace` will show all. Beware that both these log levels
will produce a massive build log!

### Fixing Unexpected Build Failures

Most of the time, the build will fail due to incorrect changes in the source
code.

Sometimes the build can fail with no apparent changes that have caused the
failure. If this is the first time you are building the JDK on this particular
computer, and the build fails, the problem is likely with your build
environment. But even if you have previously built the JDK with success, and it
now fails, your build environment might have changed (perhaps due to OS
upgrades or similar). But most likely, such failures are due to problems with
the incremental rebuild.

#### Running "make doctor"

The build system comes with a built-in problem diagnosing system. If you
encounter unexpected build failures, you are highly encouraged to run `make
doctor`. The build system will check for common sources of build problems and
suggest suitable actions to take to fix those problems.

These checks are not done during normal build time since they are either too
expensive performance-wise to perform, or since they are not conclusive and
just an indication about a potential problem.

The output from `make doctor` can look like this:

```
"make doctor" will help you analyze your build environment. It can highlight
certain well-known problems, but it can never find all possible errors.

* Verifying that configure has picked up git...

* Checking for warnings from configure...
 ---
The following warnings were produced. Repeated here for convenience:
WARNING: pandoc is version 3.1.9, not the recommended version 2.19.2
 ---
! Inspect the warnings, fix any problems, and re-run configure

* Checking for left-over core files...
Found these potential core files. They might interfere with the build process:
 ---
src/hotspot/core.1337
 ---
! Remove left-over core files

* Checking for untracked files with illegal names...

* If all else fails, try removing the entire build directory and re-creating
the same configuration using:
 ---
configure_command_line=$(make print-configuration)
make dist-clean
bash configure $configure_command_line
 ---

* The build README (doc/building.md) is a great source of information,
especially the chapter "Fixing Unexpected Build Failures". Check it out!

* If you still need assistance please contact build-dev@openjdk.org.
```

#### Problems with the Build Environment

Make sure your configuration is correct. Re-run `configure`, and look for any
warnings. Warnings that appear in the middle of the `configure` output is also
repeated at the end, after the summary. The entire log is stored in
`$BUILD/configure.log`.

Verify that the summary at the end looks correct. Are you indeed using the Boot
JDK and native toolchain that you expect?

By default, the JDK has a strict approach where warnings from the compiler is
considered errors which fail the build. For very new or very old compiler
versions, this can trigger new classes of warnings, which thus fails the build.
Run `configure` with `--disable-warnings-as-errors` to turn of this behavior.
(The warnings will still show, but not make the build fail.)

#### Problems with Incremental Rebuilds

Incremental rebuilds mean that when you modify part of the product, only the
affected parts get rebuilt. While this works great in most cases, and
significantly speed up the development process, from time to time complex
interdependencies will result in an incorrect build result. This is the most
common cause for unexpected build problems.

Here are a suggested list of things to try if you are having unexpected build
problems. Each step requires more time than the one before, so try them in
order. Most issues will be solved at step 1 or 2.

 1. Make sure your repository is up-to-date

    Run `git pull origin master` to make sure you have the latest changes.

 2. Clean build results

    The simplest way to fix incremental rebuild issues is to run `make clean`.
    This will remove all build results, but not the configuration or any build
    system support artifacts. In most cases, this will solve build errors
    resulting from incremental build mismatches.

 3. Completely clean the build directory.

    If this does not work, the next step is to run `make dist-clean`, or
    removing the build output directory (`$BUILD`). This will clean all
    generated output, including your configuration. You will need to re-run
    `configure` after this step. A good idea is to run `make
    print-configuration` before running `make dist-clean`, as this will print
    your current `configure` command line. Here's a way to do this:

    ```
    make print-configuration > current-configuration
    make dist-clean
    bash configure $(cat current-configuration)
    make
    ```

 4. Re-clone the Git repository

    Sometimes the Git repository gets in a state that causes the product to be
    un-buildable. In such a case, the simplest solution is often the
    "sledgehammer approach": delete the entire repository, and re-clone it. If
    you have local changes, save them first to a different location using `git
    format-patch`.

### Specific Build Issues

#### Clock Skew

If you get an error message like this:

```
File 'xxx' has modification time in the future.
Clock skew detected. Your build may be incomplete.
```

then the clock on your build machine is out of sync with the timestamps on the
source files. Other errors, apparently unrelated but in fact caused by the
clock skew, can occur along with the clock skew warnings. These secondary
errors may tend to obscure the fact that the true root cause of the problem is
an out-of-sync clock.

If you see these warnings, reset the clock on the build machine, run `make
clean` and restart the build.

#### Out of Memory Errors

On Windows, you might get error messages like this:

```
fatal error - couldn't allocate heap
cannot create ... Permission denied
spawn failed
```

This can be a sign of a Cygwin problem. See the information about solving
problems in the [Cygwin](#cygwin) section. Rebooting the computer might help
temporarily.

#### Spaces in Path

On Windows, when configuring, `fixpath.sh` may report that some directory names
have spaces. Usually, it assumes those directories have [short
paths](https://docs.microsoft.com/en-us/windows-server/administration/windows-commands/fsutil-8dot3name).
You can run `fsutil file setshortname` in `cmd` on directories to assign
arbitrary short paths so `configure` can access them. If the result says "Access
denied", it may be that there are processes running in that directory; in this
case, you can reboot Windows in safe mode and run the command on those directories
again.

The only directories required to have short paths are `Microsoft Visual Studio`
and `Windows Kits`; the rest of the "contains space" warnings from `configure`,
such as `IntelliJ IDEA`, can be ignored. You can choose any short name; once it
is set, `configure`'s tools like `cygpath` can convert the directory with spaces
to your chosen short name and pass it to the build system.

### Getting Help

If none of the suggestions in this document helps you, or if you find what you
believe is a bug in the build system, please contact the Build Group by sending
a mail to [build-dev@openjdk.org](mailto:build-dev@openjdk.org). Please include
the relevant parts of the configure and/or build log.

If you need general help or advice about developing for the JDK, you can also
contact the Adoption Group. See the section on [Contributing to OpenJDK](
#contributing-to-the-jdk) for more information.

## Reproducible Builds

Build reproducibility is the property of getting exactly the same bits out when
building, every time, independent on who builds the product, or where. This is
for many reasons a harder goal than it initially appears, but it is an
important goal, for security reasons and others. Please see [Reproducible
Builds]( https://reproducible-builds.org) for more information about the
background and reasons for reproducible builds.

Currently, it is not possible to build the JDK fully reproducibly, but getting
there is an ongoing effort.

An absolute prerequisite for building reproducible is to specify a fixed build
time, since time stamps are embedded in many file formats. This is done by
setting the `SOURCE_DATE_EPOCH` environment variable, which is an [industry
standard]( https://reproducible-builds.org/docs/source-date-epoch/), that many
tools, such as gcc, recognize, and use in place of the current time when
generating output.

To generate reproducible builds, you must set `SOURCE_DATE_EPOCH` before
running `configure`. The value in `SOURCE_DATE_EPOCH` will be stored in the
configuration, and used by `make`. Setting `SOURCE_DATE_EPOCH` before running
`make` will have no effect on the build.

You must also make sure your build does not rely on `configure`'s default ad
hoc version strings. Default ad hoc version strings `OPT` segment include user
name and source directory. You can either override just the `OPT` segment using
`--with-version-opt=<any fixed string>`, or you can specify the entire version
string using `--with-version-string=<your version>`.

This is a typical example of how to build the JDK in a reproducible way:

```
export SOURCE_DATE_EPOCH=946684800
bash configure --with-version-opt=adhoc
make
```

Note that regardless of whether you specify a source date for `configure` or
not, the JDK build system will set `SOURCE_DATE_EPOCH` for all build tools when
building. If `--with-source-date` has the value `current` (which is the default
unless `SOURCE_DATE_EPOCH` is found by in the environment by `configure`), the
source date value will be determined at configure time.

There are several aspects of reproducible builds that can be individually
adjusted by `configure` arguments. If any of these are given, they will
override the value derived from `SOURCE_DATE_EPOCH`. These arguments are:

* `--with-source-date`

 This option controls how the JDK build sets `SOURCE_DATE_EPOCH` when building.
 It can be set to a value describing a date, either an epoch based timestamp as
 an integer, or a valid ISO-8601 date.

 It can also be set to one of the special values `current`, `updated` or
 `version`. `current` means that the time of running `configure` will be used.
 `version` will use the nominal release date for the current JDK version.
 `updated`, which means that `SOURCE_DATE_EPOCH` will be set to the current
 time each time you are running `make`. All choices, except for `updated`, will
 set a fixed value for the source date timestamp.

 When `SOURCE_DATE_EPOCH` is set, the default value for `--with-source-date`
 will be the value given by `SOURCE_DATE_EPOCH`. Otherwise, the default value
 is `current`.

* `--with-hotspot-build-time`

 This option controls the build time string that will be included in the
 hotspot library (`libjvm.so` or `jvm.dll`). If the source date is fixed (e.g.
 by setting `SOURCE_DATE_EPOCH`), the default value for
 `--with-hotspot-build-time` will be an ISO 8601 representation of that time
 stamp. Otherwise the default value will be the current time when building
 hotspot.

* `--with-copyright-year`

 This option controls the copyright year in some generated text files. When the
 source date is fixed (e.g. by setting `SOURCE_DATE_EPOCH`), the default value
 for `--with-copyright-year` will be the year of that time stamp. Otherwise the
 default is the current year at the time of running configure. This can be
 overridden by `--with-copyright-year=<year>`.

* `--enable-reproducible-build`

 This option controls additional behavior needed to make the build
 reproducible. When the source date is fixed (e.g. by setting
 `SOURCE_DATE_EPOCH`), this flag will be turned on by default. Otherwise, the
 value is determined by heuristics. If it is explicitly turned off, the build
 might not be reproducible.

## Hints and Suggestions for Advanced Users

### Bash Completion

The `configure` and `make` commands try to play nice with bash command-line
completion (using `<tab>` or `<tab><tab>`). To use this functionality, make
sure you enable completion in your `~/.bashrc` (see instructions for bash in
your operating system).

Make completion will work out of the box, and will complete valid make targets.
For instance, typing `make jdk-i<tab>` will complete to `make jdk-image`.

The `configure` script can get completion for options, but for this to work you
need to help `bash` on the way. The standard way of running the script, `bash
configure`, will not be understood by bash completion. You need `configure` to
be the command to run. One way to achieve this is to add a simple helper script
to your path:

```
cat << EOT > /tmp/configure
#!/bin/bash
if [ \$(pwd) = \$(cd \$(dirname \$0); pwd) ] ; then
  echo >&2 "Abort: Trying to call configure helper recursively"
  exit 1
fi

bash \$PWD/configure "\$@"
EOT
chmod +x /tmp/configure
sudo mv /tmp/configure /usr/local/bin
```

Now `configure --en<tab>-dt<tab>` will result in `configure --enable-dtrace`.

### Using Multiple Configurations

You can have multiple configurations for a single source repository. When you
create a new configuration, run `configure --with-conf-name=<name>` to create a
configuration with the name `<name>`. Alternatively, you can create a directory
under `build` and run `configure` from there, e.g. `mkdir build/<name> && cd
build/<name> && bash ../../configure`.

Then you can build that configuration using `make CONF=<selector>`, where
`<selector>` is interpreted as follows:

* If `<selector>` exacly matches the name of a configuration, this and only
  this configuration will be selected.
* If `<selector>` matches (i.e. is a substring of) the names of several
  configurations, then all these configurations will be selected.
* If `<selector>` is empty (i.e. `CONF=`), then all configurations will be
  selected.
* If `<selector>` begins with `!`, then all configurations **not** matching the
  string following `!` will be selected.

A more specialized version, `CONF_NAME=<name>` also exists, which will only
match if the given `<name>` exactly matches a single configuration.

Alternatively, you can execute `make` in the configuration directory, e.g. `cd
build/<name> && make`.

`make CONF_NAME=<name>` or

### Handling Reconfigurations

If you update the repository and part of the configure script has changed, the
build system will force you to re-run `configure`.

Most of the time, you will be fine by running `configure` again with the same
arguments as the last time, which can easily be performed by `make
reconfigure`. To simplify this, you can use the `CONF_CHECK` make control
variable, either as `make CONF_CHECK=auto`, or by setting an environment
variable. For instance, if you add `export CONF_CHECK=auto` to your `.bashrc`
file, `make` will always run `reconfigure` automatically whenever the configure
script has changed.

You can also use `CONF_CHECK=ignore` to skip the check for a needed configure
update. This might speed up the build, but comes at the risk of an incorrect
build result. This is only recommended if you know what you're doing.

From time to time, you will also need to modify the command line to `configure`
due to changes. Use `make print-configuration` to show the command line used
for your current configuration.

### Using Fine-Grained Make Targets

The default behavior for make is to create consistent and correct output, at
the expense of build speed, if necessary.

If you are prepared to take some risk of an incorrect build, and know enough of
the system to understand how things build and interact, you can speed up the
build process considerably by instructing make to only build a portion of the
product.

#### Building Individual Modules

The safe way to use fine-grained make targets is to use the module specific
make targets. All source code in the JDK is organized so it belongs to a
module, e.g. `java.base` or `jdk.jdwp.agent`. You can build only a specific
module, by giving it as make target: `make jdk.jdwp.agent`. If the specified
module depends on other modules (e.g. `java.base`), those modules will be built
first.

You can also specify a set of modules, just as you can always specify a set of
make targets: `make jdk.crypto.cryptoki jdk.crypto.ec jdk.crypto.mscapi`

#### Building Individual Module Phases

The build process for each module is divided into separate phases. Not all
modules need all phases. Which are needed depends on what kind of source code
and other artifact the module consists of. The phases are:

* `gensrc` (Generate source code to compile)
* `gendata` (Generate non-source code artifacts)
* `copy` (Copy resource artifacts)
* `java` (Compile Java code)
* `launchers` (Compile native executables)
* `libs` (Compile native libraries)

You can build only a single phase for a module by using the notation
`$MODULE-$PHASE`. For instance, to build the `gensrc` phase for `java.base`,
use `make java.base-gensrc`.

Note that some phases may depend on others, e.g. `java` depends on `gensrc` (if
present). Make will build all needed prerequisites before building the
requested phase.

#### Skipping the Dependency Check

When using an iterative development style with frequent quick rebuilds, the
dependency check made by make can take up a significant portion of the time
spent on the rebuild. In such cases, it can be useful to bypass the dependency
check in make.

**Note that if used incorrectly, this method can lead to a broken build!**

To achieve this, append `-only` to the build target. For instance, `make
jdk.jdwp.agent-java-only` will *only* build the `java` phase of the
`jdk.jdwp.agent` module. If the required dependencies are not present, the
build can fail. On the other hand, the execution time measures in milliseconds.

A useful pattern is to build the first time normally (e.g. `make
jdk.jdwp.agent`) and then on subsequent builds, use the `-only` make target.

#### Rebuilding Part of java.base (JDK\_FILTER)

In older versions of the JDK, inefficiencies when building `java.base` (by far
the largest module in the JDK) could be overcome by using the make control
variable `JDK_FILTER`. This is not needed anymore for performance reasons, but
the functionality is still present.

To use this, set the make control variable `JDK_FILTER` to specify a pattern
that will be used to limit the set of files being recompiled. For instance,
`make java.base JDK_FILTER=javax/crypto` will limit the compilation to files in
the `javax.crypto` package.

## Understanding the Build System

This section will give you a more technical description on the details of the
build system.

### Configurations

The build system expects to find one or more configuration. These are
technically defined by the `spec.gmk` in a subdirectory to the `build`
subdirectory. The `spec.gmk` file is generated by `configure`, and contains in
principle the configuration (directly or by files included by `spec.gmk`).

You can, in fact, select a configuration to build by pointing to the `spec.gmk`
file with the `SPEC` make control variable, e.g. `make SPEC=$BUILD/spec.gmk`.
While this is not the recommended way to call `make` as a user, it is what is
used under the hood by the build system.

### Build Output Structure

The build output for a configuration will end up in `build/<configuration
name>`, which we refer to as `$BUILD` in this document. The `$BUILD` directory
contains the following important directories:

```
buildtools/
configure-support/
hotspot/
images/
jdk/
make-support/
support/
test-results/
test-support/
```

This is what they are used for:

* `images`: This is the directory were the output of the `*-image` make targets
  end up. For instance, `make jdk-image` ends up in `images/jdk`.

* `jdk`: This is the "exploded image". After `make jdk`, you will be able to
  launch the newly built JDK by running `$BUILD/jdk/bin/java`.

* `test-results`: This directory contains the results from running tests.

* `support`: This is an area for intermediate files needed during the build,
  e.g. generated source code, object files and class files. Some noteworthy
  directories in `support` is `gensrc`, which contains the generated source
  code, and the `modules_*` directories, which contains the files in a
  per-module hierarchy that will later be collapsed into the `jdk` directory of
  the exploded image.

* `buildtools`: This is an area for tools compiled for the build platform that
  are used during the rest of the build.

* `hotspot`: This is an area for intermediate files needed when building
  hotspot.

* `configure-support`, `make-support` and `test-support`: These directories
  contain files that are needed by the build system for `configure`, `make` and
  for running tests.

### Fixpath

Windows path typically look like `C:\User\foo`, while Unix paths look like
`/home/foo`. Tools with roots from Unix often experience issues related to this
mismatch when running on Windows.

In the JDK build, we always use Unix paths internally, and only just before
calling a tool that does not understand Unix paths do we convert them to
Windows paths.

This conversion is done by the `fixpath.sh` tool, which is a small wrapper that
modifies Unix-style paths to Windows-style paths. The fixpath tool is called
with the first argument as a sub-command describing the action it should take.
Available actions are `import`, `exec`, `print` and `verify`.

* `import` is called at configure time to convert a path given by the user and
  that might be in Windows format to Unix path, which is used internally.

* `exec` is called at build time. This will take the command line provided,
  complete with arguments, converting the paths in the command line, and then
  execute the command.

* `print` is called at build time, in the rare cases where a path might be
  needed in Windows format, but not as an argument to a command to execute.

* `verify` is called at configure time to check that a path is correctly
  specified and reachable by Windows.

The fixpath tool uses a somewhat complex heuristic to infer which part of the
command line arguments refer to paths, and converts those. In some
circumstances, these heuristics can fail.

If you are having strange build issues related to path conversion, you might
need to debug how fixpath treats your paths. Here are some ways to do this.

One way is to define the environment variable `DEBUG_FIXPATH`, e.g.
`DEBUG_FIXPATH=1 make jdk`. When set, any call to `fixpath exec` will result in
an output like this:

```
fixpath: debug: input: ls /mnt/c/windows
fixpath: debug: output: ls c:\windows
```

You can also call fixpath yourself manually with your paths to see how they are
translated. For this, use `print` and `import`. For example:

```
$ bash make/scripts/fixpath.sh print /mnt/c/windows
c:\windows
$ bash make/scripts/fixpath.sh import "c:\\windows"
/mnt/c/windows
```

Remember that backslash is used as an escape character in the shell, and needs
to be doubled when used in Windows paths.

### Native Debug Symbols

Native libraries and executables can have debug symbol (and other debug
information) associated with them. How this works is very much platform
dependent, but a common problem is that debug symbol information takes a lot of
disk space, but is rarely needed by the end user.

The JDK supports different methods on how to handle debug symbols. The method
used is selected by `--with-native-debug-symbols`, and available methods are
`none`, `internal`, `external`, `zipped`.

* `none` means that no debug symbols will be generated during the build.

* `internal` means that debug symbols will be generated during the build, and
  they will be stored in the generated binary.

* `external` means that debug symbols will be generated during the build, and
  after the compilation, they will be moved into a separate `.debuginfo` file.
  (This was previously known as FDS, Full Debug Symbols).

* `zipped` is like `external`, but the .debuginfo file will also be zipped into
  a `.diz` file.

When building for distribution, `zipped` is a good solution. Binaries built
with `internal` is suitable for use by developers, since they facilitate
debugging, but should be stripped before distributed to end users.

### Autoconf Details

The `configure` script is using the autoconf framework, but it has grown to
deviate quite a lot from a traditional autoconf `configure` script.

The `configure` script in the top level directory of the JDK is just a thin
wrapper that calls `make/autoconf/configure`. This in turn will run `autoconf`
to create the runnable (generated) configure script, as
`.build/generated-configure.sh`. Apart from being responsible for the
generation of the runnable script, the `configure` script also provides
functionality that is not easily expressed in the normal Autoconf framework. As
part of this functionality, the generated script is called.

The build system will detect if the Autoconf source files have changed, and
will trigger a regeneration of the generated script if needed. You can also
manually request such an update by `bash configure autogen`.

### Developing the Build System Itself

This section contains a few remarks about how to develop for the build system
itself. It is not relevant if you are only making changes in the product source
code.

While technically using `make`, the make source files of the JDK does not
resemble most other Makefiles. Instead of listing specific targets and actions
(perhaps using patterns), the basic modus operandi is to call a high-level
function (or properly, macro) from the API in `make/common`. For instance, to
compile all classes in the `jdk.internal.foo` package in the `jdk.foo` module,
a call like this would be made:

```
$(eval $(call SetupJavaCompilation, BUILD_FOO_CLASSES, \
    SETUP := GENERATE_OLDBYTECODE, \
    SRC := $(TOPDIR)/src/jkd.foo/share/classes, \
    INCLUDES := jdk/internal/foo, \
    BIN := $(SUPPORT_OUTPUTDIR)/foo_classes, \
))
```

By encapsulating and expressing the high-level knowledge of *what* should be
done, rather than *how* it should be done (as is normal in Makefiles), we can
build a much more powerful and flexible build system.

Correct dependency tracking is paramount. Sloppy dependency tracking will lead
to improper parallelization, or worse, race conditions.

To test for/debug race conditions, try running `make JOBS=1` and `make
JOBS=100` and see if it makes any difference. (It shouldn't).

To compare the output of two different builds and see if, and how, they differ,
run `$BUILD1/compare.sh -o $BUILD2`, where `$BUILD1` and `$BUILD2` are the two
builds you want to compare.

To automatically build two consecutive versions and compare them, use
`COMPARE_BUILD`. The value of `COMPARE_BUILD` is a set of variable=value
assignments, like this:

```
make COMPARE_BUILD=CONF=--enable-new-hotspot-feature:MAKE=hotspot
```

See `make/InitSupport.gmk` for details on how to use `COMPARE_BUILD`.

To analyze build performance, run with `LOG=trace` and check
`$BUILD/build-trace-time.log`. Use `JOBS=1` to avoid parallelism.

Please check that you adhere to the [Code Conventions for the Build System](
https://openjdk.org/groups/build/doc/code-conventions.html) before submitting
patches.

## Contributing to the JDK

So, now you've built your JDK, and made your first patch, and want to
contribute it back to the OpenJDK Community.

First of all: Thank you! We gladly welcome your contribution. However, please
bear in mind that the JDK is a massive project, and we must ask you to follow
our rules and guidelines to be able to accept your contribution.

The official place to start is the [OpenJDK Developers’ Guide](
https://openjdk.org/guide/).

## Editing This Document

If you want to contribute changes to this document, edit `doc/building.md` and
then run `make update-build-docs` to generate the same changes in
`doc/building.html`.

---
# Override styles from the base CSS file that are not ideal for this document.
header-includes:
 - '<style type="text/css">pre, code, tt { color: #1d6ae5; }</style>'
---<|MERGE_RESOLUTION|>--- conflicted
+++ resolved
@@ -390,19 +390,11 @@
 you stay to this list, the more likely you are to compile successfully without
 issues.
 
-<<<<<<< HEAD
-| Operating system   | Toolchain version                           |
-| ------------------ | ------------------------------------------- |
-| Linux              | gcc 14.2.0                                  |
-| macOS              | Apple Xcode 15.4 (using clang 15.0.0)       |
-| Windows            | Microsoft Visual Studio 2022 version 17.6.5 |
-=======
 | Operating system   | Toolchain version                            |
 | ------------------ | -------------------------------------------- |
 | Linux              | gcc 14.2.0                                   |
-| macOS              | Apple Xcode 14.3.1 (using clang 14.0.3)      |
+| macOS              | Apple Xcode 15.4 (using clang 15.0.0)       |
 | Windows            | Microsoft Visual Studio 2022 version 17.13.2 |
->>>>>>> c116b18b
 
 All compilers are expected to be able to handle the C11 language standard for
 C, and C++14 for C++.
