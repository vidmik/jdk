--- conflicted
+++ resolved
@@ -1,9 +1,5 @@
 /*
-<<<<<<< HEAD
- * Copyright (c) 2005, 2011, Oracle and/or its affiliates. All rights reserved.
-=======
  * Copyright (c) 2005, 2012, Oracle and/or its affiliates. All rights reserved.
->>>>>>> b78021fc
  * DO NOT ALTER OR REMOVE COPYRIGHT NOTICES OR THIS FILE HEADER.
  *
  * This code is free software; you can redistribute it and/or modify it
@@ -78,27 +74,6 @@
                     clockTick = Integer.getInteger("sun.net.httpserver.clockTick",
                             DEFAULT_CLOCK_TICK);
 
-<<<<<<< HEAD
-    // max time a request or response is allowed to take
-    static long maxReqTime;
-    static long maxRspTime;
-    static long timerMillis;
-    static boolean debug;
-
-    // the value of the TCP_NODELAY socket-level option
-    static boolean noDelay;
-
-    static {
-        java.security.AccessController.doPrivileged(
-            new PrivilegedAction<Void>() {
-                @Override
-                public Void run () {
-                    idleInterval = Long.getLong("sun.net.httpserver.idleInterval",
-                            DEFAULT_IDLE_INTERVAL) * 1000;
-
-                    clockTick = Integer.getInteger("sun.net.httpserver.clockTick",
-                            DEFAULT_CLOCK_TICK);
-
                     maxIdleConnections = Integer.getInteger(
                             "sun.net.httpserver.maxIdleConnections",
                             DEFAULT_MAX_IDLE_CONNECTIONS);
@@ -123,36 +98,6 @@
                 }
             });
 
-    }
-=======
-                    maxIdleConnections = Integer.getInteger(
-                            "sun.net.httpserver.maxIdleConnections",
-                            DEFAULT_MAX_IDLE_CONNECTIONS);
-
-                    drainAmount = Long.getLong("sun.net.httpserver.drainAmount",
-                            DEFAULT_DRAIN_AMOUNT);
-
-                    maxReqHeaders = Integer.getInteger(
-                            "sun.net.httpserver.maxReqHeaders",
-                            DEFAULT_MAX_REQ_HEADERS);
-
-                    maxReqTime = Long.getLong("sun.net.httpserver.maxReqTime",
-                            DEFAULT_MAX_REQ_TIME);
-
-                    maxRspTime = Long.getLong("sun.net.httpserver.maxRspTime",
-                            DEFAULT_MAX_RSP_TIME);
->>>>>>> b78021fc
-
-                    timerMillis = Long.getLong("sun.net.httpserver.timerMillis",
-                            DEFAULT_TIMER_MILLIS);
-
-                    debug = Boolean.getBoolean("sun.net.httpserver.debug");
-
-                    noDelay = Boolean.getBoolean("sun.net.httpserver.nodelay");
-
-                    return null;
-                }
-            });
     }
 
     static void checkLegacyProperties(final Logger logger) {
